apiVersion: controller-runtime.sigs.k8s.io/v1alpha1
kind: ControllerManagerConfig
health:
  healthProbeBindAddress: :8081
metrics:
  bindAddress: 127.0.0.1:8080
webhook:
  port: 9443
leaderElection:
  leaderElect: true
<<<<<<< HEAD
  resourceName: b1caf8b3.my.domain
=======
  resourceName: b1caf8b3.csfreak.github.com
>>>>>>> 98156af5
<|MERGE_RESOLUTION|>--- conflicted
+++ resolved
@@ -8,8 +8,4 @@
   port: 9443
 leaderElection:
   leaderElect: true
-<<<<<<< HEAD
-  resourceName: b1caf8b3.my.domain
-=======
-  resourceName: b1caf8b3.csfreak.github.com
->>>>>>> 98156af5
+  resourceName: b1caf8b3.csfreak.github.com